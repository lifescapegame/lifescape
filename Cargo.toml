--- conflicted
+++ resolved
@@ -47,12 +47,8 @@
 [dev-dependencies]
 fastrand = "1.8.0"
 serde_test = "1.0"
-<<<<<<< HEAD
-itertools = "0.10"
-=======
 itertools = "0.10"
 
 # Enable high optimizations for dependencies, but not for our code:
 [profile.dev.package."*"]
-opt-level = 3
->>>>>>> 72e57b07
+opt-level = 3